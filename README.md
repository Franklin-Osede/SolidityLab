--- conflicted
+++ resolved
@@ -1,421 +1,312 @@
-<<<<<<< HEAD
-# Solidity Lab - Access Control Testing Commands
-
-## 🚀 Quick Start Commands
-
-### Build and Compile
-```bash
-# Compile all contracts
+# 🚀 Solidity Lab - Debugging Avanzado
+
+## 📋 Descripción
+
+Este proyecto contiene **15 contratos vulnerables** diseñados específicamente para demostrar habilidades avanzadas de debugging en Solidity. Cada contrato incluye bugs intencionales que permiten debugging extraordinario y análisis profundo de la EVM.
+
+## 🎯 Objetivos
+
+- **Demostrar expertise real** en seguridad de smart contracts
+- **Enseñar debugging avanzado** con herramientas profesionales
+- **Crear contenido educativo** de alta calidad
+- **Mejorar habilidades técnicas** en Solidity y EVM
+
+## 📁 Estructura del Proyecto
+
+```
+Solidity Lab/
+├── lib/                     # Dependencias de Foundry
+├── projects/                # Todos los proyectos organizados
+│   ├── 01-reentrancy-vault/ # Proyecto completo
+│   │   ├── contracts/
+│   │   │   ├── vulnerable/  # Contratos con bugs
+│   │   │   ├── fixed/       # Contratos corregidos
+│   │   │   └── interfaces/  # Interfaces
+│   │   ├── test/            # Tests del proyecto
+│   │   ├── script/          # Scripts de deployment
+│   │   └── docs/            # Documentación
+│   ├── 02-integer-overflow/
+│   ├── 03-tx-origin-confusion/
+│   ├── 04-storage-packing/
+│   ├── 05-timestamp-dependence/
+│   ├── 06-dex-front-running/
+│   ├── 07-proxy-storage-collision/
+│   ├── 08-gas-griefing/
+│   ├── 09-delegatecall-malicious/
+│   ├── 10-short-address-attack/
+│   ├── 11-selfdestruct-exploit/
+│   ├── 12-memory-vs-storage/
+│   ├── 13-loop-dos/
+│   ├── 14-external-vs-public/
+│   └── 15-event-logging/
+├── tools/                   # Herramientas compartidas
+│   ├── debug-scripts/       # Scripts de debugging
+│   ├── utilities/           # Utilidades comunes
+│   └── config/              # Configuraciones
+├── videos/                  # Guiones para videos
+├── docs/                    # Documentación general
+├── foundry.toml             # Configuración de Foundry
+└── README.md                # Este archivo
+```
+
+## 🚨 Proyectos de Debugging
+
+### 🔴 Seguridad Crítica (5 proyectos)
+1. **Vault con Reentrancy** - El bug más famoso
+2. **DEX Front-Running** - MEV y sandwich attacks
+3. **Proxy Storage Collision** - Delegatecall avanzado
+4. **Delegatecall Malicioso** - External calls inseguros
+5. **Integer Overflow/Underflow** - Cálculos financieros
+
+### 🟡 Lógica de Negocio (5 proyectos)
+6. **Timestamp Dependence** - Manipulación de bloques
+7. **Gas Griefing** - DoS por gas insuficiente
+8. **tx.origin Confusion** - Phishing attacks
+9. **Selfdestruct Exploit** - Destrucción de contratos
+10. **Short Address Attack** - Manipulación de calldata
+
+### 🔵 Optimización (5 proyectos)
+11. **Storage Packing** - Optimización de gas
+12. **Memory vs Storage** - Gestión de memoria
+13. **External vs Public** - Visibilidad de funciones
+14. **Loop DoS** - Bucles infinitos
+15. **Event Logging** - Optimización de logs
+
+## 🛠️ Herramientas de Debugging
+
+### Foundry Suite
+```bash
+# Debugging paso a paso
+forge debug <txHash>
+
+# Trazas detalladas
+forge test -vvvv
+
+# Análisis de gas
+forge test --gas-report
+
+# Inspección de storage
+cast storage <contract> <slot>
+```
+
+### Hardhat
+```javascript
+// Console logging
+console.log("Debug:", value);
+
+// Gas tracking
+await contract.function({ gasLimit: 5000000 });
+```
+
+### Tenderly
+- Debugger visual de transacciones
+- Simulación de transacciones
+- Análisis de gas en tiempo real
+
+## 🚀 Empezando
+
+### Prerrequisitos
+```bash
+# Instalar Foundry
+curl -L https://foundry.paradigm.xyz | bash
+foundryup
+
+# Instalar dependencias
+forge install
+```
+
+### Configuración
+```bash
+# Copiar variables de entorno
+cp .env.example .env
+
+# Configurar variables
+PRIVATE_KEY=tu_private_key
+MAINNET_RPC_URL=tu_rpc_url
+ETHERSCAN_API_KEY=tu_api_key
+```
+
+### Ejecutar el Primer Proyecto
+```bash
+# Compilar contratos
 forge build
 
-# Clean and rebuild
-forge clean && forge build
-```
-
-### Run Tests
-```bash
-# Run all tests
+# Ejecutar tests del vault reentrancy
+forge test --match-contract VulnerableVaultTest -vvvv
+
+# Debug paso a paso
+forge debug --match-test testReentrancyWithdraw
+
+# Ejecutar desde el directorio del proyecto
+cd projects/01-reentrancy-vault
+forge test -vvvv
+```
+
+## 📊 Metodología de Debugging
+
+### Fase 1: Setup y Reproducción
+1. Deploy contrato vulnerable
+2. Crear test que reproduce el bug
+3. Documentar comportamiento esperado vs actual
+
+### Fase 2: Análisis Profundo
+1. Usar `forge debug` para stepping
+2. Inspeccionar storage y stack
+3. Analizar gas consumption
+4. Identificar root cause
+
+### Fase 3: Fix y Verificación
+1. Implementar solución
+2. Crear tests de seguridad
+3. Verificar gas optimization
+4. Documentar lecciones aprendidas
+
+## 🎬 Formato de Video
+
+### Estructura (5-8 minutos)
+1. **Hook (30s):** "Hoy voy a romper este contrato y arreglarlo en vivo"
+2. **Setup (1min):** Explicar el contrato y su propósito
+3. **Bug Demo (2min):** Mostrar el bug funcionando
+4. **Debugging (3min):** Usar herramientas para encontrar el problema
+5. **Fix (1min):** Implementar la solución
+6. **Verificación (30s):** Confirmar que está arreglado
+
+## 📈 Skills que Demuestras
+
+### EVM Internals
+- Opcode analysis
+- Storage layout understanding
+- Gas mechanics
+- Call stack manipulation
+
+### Security Expertise
+- Attack vector identification
+- Vulnerability assessment
+- Security pattern implementation
+- Penetration testing
+
+### Optimization Skills
+- Gas efficiency analysis
+- Storage optimization
+- Contract design patterns
+- Performance profiling
+
+### Debugging Mastery
+- Low-level debugging
+- Transaction analysis
+- Error root cause analysis
+- Tool proficiency
+
+## 🎯 Roadmap de Implementación
+
+### Semana 1-2: Proyectos 1-5 (Seguridad Crítica)
+- [x] Vault Reentrancy
+- [ ] DEX Front-Running
+- [ ] Proxy Storage Collision
+- [ ] Delegatecall Malicioso
+- [ ] Integer Overflow
+
+### Semana 3-4: Proyectos 6-10 (Lógica de Negocio)
+- [ ] Timestamp Dependence
+- [ ] Gas Griefing
+- [ ] tx.origin Confusion
+- [ ] Selfdestruct Exploit
+- [ ] Short Address Attack
+
+### Semana 5-6: Proyectos 11-15 (Optimización)
+- [ ] Storage Packing
+- [ ] Memory vs Storage
+- [ ] External vs Public
+- [ ] Loop DoS
+- [ ] Event Logging
+
+## 🔍 Comandos Útiles
+
+### Debugging
+```bash
+# Debug específico
+forge test --match-test testReentrancyWithdraw -vvvv
+
+# Análisis de gas
+forge test --gas-report
+
+# Storage inspection
+cast storage <address> <slot>
+
+# Call stack analysis
+forge debug --verbosity 4
+
+# Debug desde directorio del proyecto
+cd projects/01-reentrancy-vault
+forge test --match-test testReentrancyWithdraw -vvvv
+```
+
+### Deployment
+```bash
+# Deploy en local
+forge script projects/01-reentrancy-vault/script/Deploy.s.sol --rpc-url anvil
+
+# Deploy en testnet
+forge script projects/01-reentrancy-vault/script/Deploy.s.sol --rpc-url sepolia --broadcast
+
+# Deploy desde directorio del proyecto
+cd projects/01-reentrancy-vault
+forge script script/Deploy.s.sol --rpc-url anvil
+```
+
+### Testing
+```bash
+# Ejecutar todos los tests
 forge test
 
-# Run tests with detailed output
-forge test -vvv
-
-# Run tests with maximum verbosity (shows all logs)
+# Ejecutar tests específicos
+forge test --match-contract VulnerableVaultTest
+
+# Tests con gas report
+forge test --gas-report --match-contract VulnerableVaultTest
+
+# Tests desde directorio del proyecto
+cd projects/01-reentrancy-vault
 forge test -vvvv
-
-# Run specific test contract
-forge test --match-contract AccessControlTest
-```
-
-## 🔍 Vulnerability Testing Commands
-
-### Show Security Vulnerabilities
-```bash
-# Test: Anyone can withdraw funds (VULNERABLE)
-forge test --match-test "test_VulnerableVault_AnyoneCanWithdraw" -vvvv
-
-# Test: Anyone can become admin (VULNERABLE)
-forge test --match-test "test_VulnerableVault_AnyoneCanAddAdmin" -vvvv
-
-# Test: Anyone can pause contract (VULNERABLE)
-forge test --match-test "test_VulnerableVault_AnyoneCanPause" -vvvv
-
-# Test: Anyone can assign roles (VULNERABLE)
-forge test --match-test "test_VulnerableVault_AnyoneCanAssignRoles" -vvvv
-```
-
-**What these tests show:**
-- Demonstrates critical security flaws in basic contracts
-- Shows how anyone can drain funds or take control
-- Proves why access control is essential
-
-## 🛡️ Security Solution Testing Commands
-
-### Basic Security (Ownable Pattern)
-```bash
-# Test: Only owner can withdraw (SECURE)
-forge test --match-test "test_SecureVault_OnlyOwnerCanWithdraw" -vvvv
-
-# Test: Non-owners cannot withdraw (SECURE)
-forge test --match-test "test_SecureVault_NonOwnerCannotWithdraw" -vvvv
-
-# Test: Only owner can pause (SECURE)
-forge test --match-test "test_SecureVault_OnlyOwnerCanPause" -vvvv
-
-# Test: Non-owners cannot pause (SECURE)
-forge test --match-test "test_SecureVault_NonOwnerCannotPause" -vvvv
-
-# Test: Emergency withdraw functionality
-forge test --match-test "test_SecureVault_EmergencyWithdraw" -vvvv
-```
-
-**What these tests show:**
-- Demonstrates basic security with owner-only access
-- Shows proper access control implementation
-- Proves that unauthorized users cannot access funds
-
-### Advanced Security (Role-Based Access Control)
-```bash
-# Test: Role-based access control
-forge test --match-test "test_AdvancedVault_RoleBasedAccess" -vvvv
-
-# Test: Daily limit enforcement
-forge test --match-test "test_AdvancedVault_DailyLimitEnforcement" -vvvv
-
-# Test: Guardian emergency pause
-forge test --match-test "test_AdvancedVault_GuardianEmergencyPause" -vvvv
-
-# Test: Role revocation
-forge test --match-test "test_AdvancedVault_RoleRevocation" -vvvv
-
-# Test: Unauthorized access prevention
-forge test --match-test "test_AdvancedVault_UnauthorizedAccess" -vvvv
-```
-
-**What these tests show:**
-- Demonstrates enterprise-grade access control
-- Shows different roles with specific permissions
-- Proves hierarchical security model
-- Shows emergency procedures
-
-### Multi-Signature Security
-```bash
-# Test: Proposal creation
-forge test --match-test "test_MultiSigVault_ProposalCreation" -vvvv
-
-# Test: Proposal approval process
-forge test --match-test "test_MultiSigVault_ProposalApproval" -vvvv
-
-# Test: Proposal execution with timelock
-forge test --match-test "test_MultiSigVault_ProposalExecution" -vvvv
-
-# Test: Timelock enforcement
-forge test --match-test "test_MultiSigVault_TimelockEnforcement" -vvvv
-
-# Test: Insufficient approvals rejection
-forge test --match-test "test_MultiSigVault_InsufficientApprovals" -vvvv
-
-# Test: Emergency bypass functionality
-forge test --match-test "test_MultiSigVault_EmergencyBypass" -vvvv
-```
-
-**What these tests show:**
-- Demonstrates institutional-grade security
-- Shows multi-signature approval process
-- Proves timelock security delays
-- Shows emergency procedures
-- Demonstrates governance mechanisms
-
-## 🔧 Edge Cases and Integration Testing
-
-### Edge Cases
-```bash
-# Test: Duplicate approval prevention
-forge test --match-test "test_EdgeCase_DuplicateApproval" -vvvv
-
-# Test: Excessive withdrawal prevention
-forge test --match-test "test_EdgeCase_ExcessiveWithdrawal" -vvvv
-
-# Test: Proposal expiry handling
-forge test --match-test "test_EdgeCase_ProposalExpiry" -vvvv
-
-# Test: Zero amount withdrawal
-forge test --match-test "test_EdgeCase_ZeroAmountWithdrawal" -vvvv
-```
-
-### Integration Tests
-```bash
-# Test: Complete workflow integration
-forge test --match-test "test_Integration_FullWorkflow" -vvvv
-
-# Test: Multi-signature workflow
-forge test --match-test "test_Integration_MultiSigWorkflow" -vvvv
-```
-
-**What these tests show:**
-- Demonstrates complete system integration
-- Shows end-to-end workflows
-- Proves system robustness
-- Shows error handling
-
-## 📊 Analysis and Reporting Commands
-
-### Gas Analysis
-```bash
-# Generate gas report for all tests
-forge test --gas-report
-
-# Gas report for specific test
-forge test --match-test "test_MultiSigVault_ProposalExecution" --gas-report
-
-# Gas report for specific contract
-forge test --match-contract AccessControlTest --gas-report
-```
-
-### Code Coverage
-```bash
-# Generate code coverage report
-forge coverage
-
-# Coverage for specific contract
-forge coverage --match-contract AccessControlTest
-
-# Coverage with detailed output
-forge coverage --report lcov
-```
-
-### Performance Analysis
-```bash
-# Time execution of tests
-time forge test --match-test "test_Integration_FullWorkflow" -vvvv
-
-# Memory usage analysis
-forge test --match-test "test_MultiSigVault_ProposalExecution" -vvvv | grep -i gas
-```
-
-## 🚀 Deployment Commands
-
-### Local Deployment
-```bash
-# Start local blockchain
-anvil
-
-# Deploy contracts locally
-forge script content/access-control/scripts/Deploy.s.sol --rpc-url http://localhost:8545 --private-key 0xac0974bec39a17e36ba4a6b4d238ff944bacb478cbed5efcae784d7bf4f2ff80 --broadcast -vvvv
-```
-
-### Testnet Deployment
-```bash
-# Deploy to Sepolia testnet
-forge script content/access-control/scripts/Deploy.s.sol --rpc-url $SEPOLIA_RPC_URL --private-key $PRIVATE_KEY --broadcast --verify
-```
-
-## 🎬 LinkedIn Video Demo Commands
-
-### Step-by-Step Demo Script
-```bash
-#!/bin/bash
-
-echo "=== SOLIDITY SECURITY DEMONSTRATION ==="
-echo ""
-
-echo "1. SHOWING VULNERABILITIES:"
-echo "Anyone can withdraw funds:"
-forge test --match-test "test_VulnerableVault_AnyoneCanWithdraw" -vvvv
-
-echo ""
-echo "2. BASIC SECURITY SOLUTION:"
-echo "Only owner can withdraw:"
-forge test --match-test "test_SecureVault_OnlyOwnerCanWithdraw" -vvvv
-
-echo ""
-echo "3. ADVANCED SECURITY SOLUTION:"
-echo "Role-based access control:"
-forge test --match-test "test_AdvancedVault_RoleBasedAccess" -vvvv
-
-echo ""
-echo "4. ENTERPRISE SECURITY SOLUTION:"
-echo "Multi-signature governance:"
-forge test --match-test "test_MultiSigVault_ProposalExecution" -vvvv
-
-echo ""
-echo "5. COMPLETE WORKFLOW:"
-echo "End-to-end integration:"
-forge test --match-test "test_Integration_FullWorkflow" -vvvv
-```
-
-## 🔍 Debugging Commands
-
-### Verbose Output Levels
-```bash
-# Level 1: Basic output
-forge test -v
-
-# Level 2: Show test results
-forge test -vv
-
-# Level 3: Show test results and logs
-forge test -vvv
-
-# Level 4: Show everything (transactions, logs, traces)
-forge test -vvvv
-```
-
-### Specific Debugging
-```bash
-# Debug specific test with traces
-forge test --match-test "test_MultiSigVault_ProposalExecution" -vvvv --debug
-
-# Show only failed tests
-forge test --match-test "test_VulnerableVault" -vvvv | grep -A 10 -B 10 "FAIL"
-
-# Show only console.log output
-forge test --match-test "test_AdvancedVault_RoleBasedAccess" -vvvv | grep "console.log"
-```
-
-## 📈 Monitoring Commands
-
-### Real-time Monitoring
-```bash
-# Watch test results in real-time
-watch -n 1 "forge test --match-test 'test_Integration_FullWorkflow' -vvvv"
-
-# Monitor gas usage
-forge test --gas-report --match-test "test_MultiSigVault_ProposalExecution" | grep -E "(gas|Gas)"
-```
-
-### Log Analysis
-```bash
-# Extract all events from tests
-forge test -vvvv | grep -E "(emit|Event)"
-
-# Extract all reverts
-forge test -vvvv | grep -E "(revert|Revert)"
-
-# Extract all console.log statements
-forge test -vvvv | grep "console.log"
-```
-
-## 🎯 Quick Reference
-
-### Most Important Commands for Demo
-```bash
-# Show vulnerabilities
-forge test --match-test "test_VulnerableVault_AnyoneCanWithdraw" -vvvv
-
-# Show basic security
-forge test --match-test "test_SecureVault_OnlyOwnerCanWithdraw" -vvvv
-
-# Show advanced security
-forge test --match-test "test_AdvancedVault_RoleBasedAccess" -vvvv
-
-# Show multi-signature
-forge test --match-test "test_MultiSigVault_ProposalExecution" -vvvv
-
-# Show complete workflow
-forge test --match-test "test_Integration_FullWorkflow" -vvvv
-```
-
-### All Tests by Category
-```bash
-# All vulnerability tests
-forge test --match-test "test_VulnerableVault" -vvvv
-
-# All security tests
-forge test --match-test "test_SecureVault" -vvvv
-
-# All advanced tests
-forge test --match-test "test_AdvancedVault" -vvvv
-
-# All multi-signature tests
-forge test --match-test "test_MultiSigVault" -vvvv
-
-# All integration tests
-forge test --match-test "test_Integration" -vvvv
-
-# All edge case tests
-forge test --match-test "test_EdgeCase" -vvvv
-```
+```
+
+## 📚 Recursos Adicionales
+
+### Documentación
+- [Solidity Docs](https://docs.soliditylang.org/)
+- [Foundry Book](https://book.getfoundry.sh/)
+- [Ethereum Yellow Paper](https://ethereum.github.io/yellowpaper/paper.pdf)
+
+### Herramientas
+- [Tenderly](https://tenderly.co/)
+- [Etherscan](https://etherscan.io/)
+- [Hardhat](https://hardhat.org/)
+
+### Comunidad
+- [Ethereum Stack Exchange](https://ethereum.stackexchange.com/)
+- [OpenZeppelin Forum](https://forum.openzeppelin.com/)
+- [Solidity Discord](https://discord.gg/solidity)
+
+## 🤝 Contribuir
+
+1. Fork el proyecto
+2. Crea una rama para tu feature (`git checkout -b feature/AmazingFeature`)
+3. Commit tus cambios (`git commit -m 'Add some AmazingFeature'`)
+4. Push a la rama (`git push origin feature/AmazingFeature`)
+5. Abre un Pull Request
+
+## 📄 Licencia
+
+Este proyecto está bajo la Licencia MIT - ver el archivo [LICENSE](LICENSE) para detalles.
+
+## 🎯 Próximos Pasos
+
+1. **Ejecutar el primer proyecto:** `forge test --match-contract VulnerableVaultTest`
+2. **Crear el contrato seguro:** Implementar fixes
+3. **Grabar el primer video:** Documentar el proceso
+4. **Continuar con el siguiente proyecto:** Integer Overflow
+5. **Construir la serie completa:** Los 15 proyectos
 
 ---
 
-## 📝 Notes
-
-- Use `-vvvv` for maximum verbosity to see all logs and transactions
-- Use `--gas-report` to analyze gas consumption
-- Use `--match-test` to run specific tests
-- Use `--match-contract` to run all tests in a specific contract
-- Use `forge coverage` to check code coverage
-- Use `time` command to measure execution time
-
-## 🎬 For LinkedIn Video
-
-Run the commands in this order:
-1. Show vulnerabilities (problem)
-2. Show basic security (solution 1)
-3. Show advanced security (solution 2)
-4. Show multi-signature (solution 3)
-5. Show complete workflow (integration)
-
-Each command will show detailed logs explaining what's happening in the smart contracts.
-=======
-**SolidityLab** is a curated collection of vulnerable smart contracts intended for advanced debugging, security analysis, and educational demonstrations.  
-Each contract includes intentional flaws that allow developers to deeply explore the EVM, identify vulnerabilities, and implement fixes.
-
-## 🎯 Purpose & Vision
-
-This repository serves as a **learning and demonstration lab** for exploring security weaknesses in Solidity contracts, gaining hands-on debugging experience at the EVM level, and improving smart contract reliability.  
-It is built to produce high-value technical content (videos, blog posts) and showcase real expertise in blockchain security.
-
-Key goals:
-
-- Reveal subtle vulnerabilities common in smart contracts (reentrancy, integer overflow, storage collision, etc.).  
-- Provide a platform for developers and auditors to practice **step-by-step debugging** using professional tools.  
-- Demonstrate how to go from a vulnerable contract to a hardened, secure version.  
-- Empower viewers/readers to understand low-level mechanics: opcode behavior, gas optimization, storage layout, and attack vectors.
-
-## 🧩 Project Structure & Content
-
-The repository is organized into a series of **15 projects**, grouped by theme of vulnerability:
-
-- **Security-Critical**  
-  (e.g. reentrancy vault, front-running, proxy storage collision, delegatecall exploits, integer overflow)  
-- **Business Logic Vulnerabilities**  
-  (e.g. timestamp dependence, tx.origin issues, selfdestruct, short address attack)  
-- **Optimization & Gas Considerations**  
-  (e.g. storage packing, memory vs storage, loop DoS, external vs public, event logging efficiency)
-
-Each project typically contains:
-- A `contracts/` folder with:
-  - `vulnerable/` version (with bugs)  
-  - `fixed/` version (patches)  
-  - `interfaces/` if needed  
-- `test/` folder with unit and security tests  
-- `script/` folder for deployment/debug scripts  
-- `docs/` folder for architecture notes or vulnerability descriptions (optional)  
-
-## 🔍 Value & Learning Outcomes
-
-By working through SolidityLab, a developer or security enthusiast can:
-
-- Understand **attack vectors** commonly found in smart contracts.  
-- Practice **debugging at the transaction level** using tools like `forge debug`, `cast storage`, or Hardhat/Tenderly.  
-- Learn how to **design robust contracts**, applying security patterns and best practices.  
-- Develop intuition about **gas usage, storage layout, and EVM internals**.  
-- Create content: walk-through vulnerability → exploit → fix → test, ideal para videos técnicos.
-
-## 🌟 Vision & Future Extensions
-
-Over time, SolidityLab can evolve to include:
-
-- More advanced vulnerabilities (flash loan attacks, cross-chain logic, zero-knowledge proofs).  
-- Integration with security tools (MythX, Slither, Manticore) and automated vulnerability scanning.  
-- Visual dashboards of gas usage and execution traces.  
-- Deployment of fixed contracts on testnets with real-world examples.  
-- Challenges for community contributions: propose your own vulnerable contract, fix it, and submit a PR.
-
----
-
-**Author:** Franklin Osede Prieto  
-**Focus Areas:** Solidity • EVM Internals • Smart Contract Security • Debugging & Auditing  
->>>>>>> 2a950147
+**¡Empezemos con el debugging extraordinario! 🚀**